--- conflicted
+++ resolved
@@ -24,11 +24,8 @@
       --ignore-interactive - do not heed !!! special directives
       --trace     - turn backtrace on to debug Ruby DocTest
       --debugger  - include ruby-debug library / gem
-<<<<<<< HEAD
       --verbose   - print more (useful only with --plain)
-=======
       --require=</path/to/require>,</another/path/to/require> - eg. --require=config/environment.rb
->>>>>>> d323ef80
   
   See http://github.com/tablatom/rubydoctest/wikis for more information.
   DIRECTIONS
